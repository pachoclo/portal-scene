{
  "name": "threejs-starter-vite",
  "private": true,
  "version": "1.0.0",
  "type": "module",
  "scripts": {
    "dev": "vite",
    "build": "tsc && vite build",
    "preview": "vite preview"
  },
  "devDependencies": {
    "@types/three": "^0.149.0",
<<<<<<< HEAD
    "typescript": "^5.1.3",
    "vite": "^4.4.9",
=======
    "typescript": "^5.2.2",
    "vite": "^4.3.9",
>>>>>>> 2d6aa20f
    "vite-plugin-glsl": "^1.1.2"
  },
  "dependencies": {
    "lil-gui": "^0.18.2",
    "three": "^0.156.1"
  },
  "prettier": {
    "semi": false,
    "singleQuote": true,
    "printWidth": 90
  }
}<|MERGE_RESOLUTION|>--- conflicted
+++ resolved
@@ -10,13 +10,8 @@
   },
   "devDependencies": {
     "@types/three": "^0.149.0",
-<<<<<<< HEAD
-    "typescript": "^5.1.3",
     "vite": "^4.4.9",
-=======
     "typescript": "^5.2.2",
-    "vite": "^4.3.9",
->>>>>>> 2d6aa20f
     "vite-plugin-glsl": "^1.1.2"
   },
   "dependencies": {
